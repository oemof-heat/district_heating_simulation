<<<<<<< HEAD
=======
import folium as fol
from folium.features import DivIcon
from collections import namedtuple
from cartopy.io.img_tiles import Stamen
from cartopy import crs as ccrs
import matplotlib.pyplot as plt
import matplotlib.collections as collections
import numpy as np

>>>>>>> ac70bbca

class InteractiveMap():
    r"""


    """
    def __init__(self, thermal_network, **kwargs):
        self.node_data = thermal_network.nodes
        self.edge_data = thermal_network.edges
        self.edge_data['value'] = 1
        self.node_id = self.node_data.index
        self.lat = self.node_data['lat']
        self.lon = self.node_data['lon']
        self.node_type = self.node_data['node_type']
        self._add_colors()

    def _add_colors(self):
        color = {'producer': '#ff0000',
                 'consumer': '#00ff00',
                 'split': '#000000'}
        
        self.node_data = (self.node_data
                              .assign(node_color=self.node_data['node_type'])
                              .replace({'node_color': color}))

        return self.node_data['node_color']

    def _get_sw(self):
        sw = {'motorway': 3.0,
              'trunk': 2.5,
              'primary': 1.5,
              'secondary': 1.0,
              'tertiary': 1.0,
              'unclassified': 0.75,
              'residential': 0.75}

        return sw

    def _get_bearing(self, p1, p2):
        '''
        Returns compass bearing from p1 to p2

        Parameters
        p1 : namedtuple with lat lon
        p2 : namedtuple with lat lon

        Return
        compass bearing of type float
        '''
        long_diff = np.radians(p2.lon - p1.lon)

        lat1 = np.radians(p1.lat)
        lat2 = np.radians(p2.lat)

        x = np.sin(long_diff) * np.cos(lat2)
        y = (np.cos(lat1) * np.sin(lat2) 
            - (np.sin(lat1) * np.cos(lat2) 
            * np.cos(long_diff)))

        bearing = np.degrees(np.arctan2(x, y))

        # adjusting for compass bearing
        if bearing < 0:
            return bearing + 360

        return bearing

    def _get_arrows(self, locations, color='black', size=8, n_arrows=3):
        '''
        Get a list of correctly placed and rotated 
        arrows/markers to be plotted

        Parameters
        locations : list of lists of lat lons that represent the 
                    start and end of the line. 
                    eg [[41.1132, -96.1993],[41.3810, -95.8021]]
        color : default is 'black'
        size : default is 8
        n_arrows : number of arrows to create.  default is 3

        Return
        list of arrows/markers
        '''

        Point = namedtuple('Point', field_names=['lat', 'lon'])

        # creating point from our Point named tuple
        p1 = Point(locations[0][0], locations[0][1])
        p2 = Point(locations[1][0], locations[1][1])

        # getting the rotation needed for our marker.  
        # Subtracting 90 to account for the marker's orientation
        # of due East(get_bearing returns North)
        rotation = self._get_bearing(p1, p2) - 90

        # get an evenly space list of lats and lons for our arrows
        # note that I'm discarding the first and last for aesthetics
        # as I'm using markers to denote the start and end
        arrow_lats = np.linspace(p1.lat, p2.lat, n_arrows + 2)[1:n_arrows+1]
        arrow_lons = np.linspace(p1.lon, p2.lon, n_arrows + 2)[1:n_arrows+1]

        arrows = []

        #creating each "arrow" and appending them to our arrows list
        for points in zip(arrow_lats, arrow_lons):
            arrows.append(fol.RegularPolygonMarker(location=points,
                          color=color, number_of_sides=3,
                          radius=size, rotation=rotation, fill=True))

        return arrows


    def draw(self):
<<<<<<< HEAD
        pass
=======
        # create map
        m = fol.Map(location=[self.lat.mean(), self.lon.mean()],
                    zoom_start=14)

        for i in range(0, len(self.node_data)):
            # draw nodes
            fol.CircleMarker([self.lat[i], self.lon[i]],
                             # popup=data['node_id'][i],
                             color=self.node_data['node_color'][i],
                             fill_color=self.node_data['node_color'][i],
                             radius=20).add_to(m)

            # draw node ids
            fol.Marker([self.lat[i], self.lon[i]],
                       icon=DivIcon(icon_size=(-35, 75),
                       icon_anchor=(0, 0),
                       html='<div style="font-size: 16pt">%s</div>'
                       % self.node_data.index[i])).add_to(m)

        for i in range(0, len(self.edge_data)):
            # linewidth settings
            lw_avg = self.edge_data['value'].mean()
            lw = self.edge_data['value'][i] / lw_avg

            fol.PolyLine(locations=[[self.lat[self.edge_data['from_node'][i]],
                                     self.lon[self.edge_data['from_node'][i]]],
                                    [self.lat[self.edge_data['to_node'][i]],
                                     self.lon[self.edge_data['to_node'][i]]]],
                         color='orange',
                         weight=lw*3).add_to(m)

            arrows = self._get_arrows(
                locations=[[self.lat[self.edge_data['from_node'][i]],
                            self.lon[self.edge_data['from_node'][i]]],
                           [self.lat[self.edge_data['to_node'][i]],
                            self.lon[self.edge_data['to_node'][i]]]],
                color='orange', n_arrows=3)

            for arrow in arrows:
                arrow.add_to(m)

        return m


class StaticMap():
    r"""


    """
    def __init__(self, thermal_network, figsize=(5,5), node_size=3,
                 edge_width=3, node_color='r', edge_color='g'):
        self.graph = thermal_network.get_nx_graph()
        self.figsize = figsize
        self.node_size = node_size
        self.edge_width = edge_width
        self.node_color = node_color
        self.edge_color = edge_color
        self.positions = {node_id: np.array([data['lon'], data['lat']])
                          for node_id, data in self.graph.nodes(data=True)}
        self.extent = self._get_extent()
        pass

    def _get_extent(self):
        lon = [pos[0] for pos in self.positions.values()]
        lat = [pos[1] for pos in self.positions.values()]
        extent = np.array([np.min(lon), np.max(lon), np.min(lat), np.max(lat)])
        delta = [extent[1] - extent[0], extent[3] - extent[2]]
        extent += 0.1 * np.array([-delta[0], delta[0], -delta[1], delta[1]])
        return extent

    def draw(self, bgcolor='w', no_axis=False, background_map=False,
               use_geom=False, edge_color='b', edge_linewidth=2,
               edge_alpha=1, node_size=40, node_color='r', node_alpha=1,
               node_edgecolor='r', node_zorder=1):
        """
        This function has been adapted from osmnx plots.plot_graph() function.
        """
        if background_map:
            imagery = Stamen(style='toner-lite')
            zoom_level = 15
            fig, ax = plt.subplots(figsize=self.figsize,
                                   subplot_kw={'projection': imagery.crs})
            ax.set_extent(self.extent, crs=ccrs.Geodetic())
            ax.add_image(imagery, zoom_level, alpha=1, interpolation='bilinear')

        else:
            fig, ax = plt.subplots(figsize=self.figsize, facecolor=bgcolor,
                                   subplot_kw = {'projection': ccrs.Mercator()})
            ax.set_extent(self.extent, crs=ccrs.Geodetic())

        lines = []
        for u, v, data in self.graph.edges(data=True):
            if 'geometry' in data and use_geom:
                # if it has a geometry attribute (a list of line segments), add them
                # to the list of lines to plot
                xs, ys = data['geometry'].xy
                lines.append(list(zip(xs, ys)))
            else:
                # if it doesn't have a geometry attribute, the edge is a straight
                # line from node to node
                x1 = self.graph.nodes[u]['lon']
                y1 = self.graph.nodes[u]['lat']
                x2 = self.graph.nodes[v]['lon']
                y2 = self.graph.nodes[v]['lat']
                line = [(x1, y1), (x2, y2)]
                lines.append(line)

        # add the lines to the axis as a linecollection
        lc = collections.LineCollection(lines,
                                        colors=edge_color,
                                        linewidths=edge_linewidth,
                                        alpha=edge_alpha,
                                        zorder=2,
                                        transform=ccrs.Geodetic())
        ax.add_collection(lc)

        node_Xs = [float(x) for _, x in self.graph.nodes(data='lon')]
        node_Ys = [float(y) for _, y in self.graph.nodes(data='lat')]

        ax.scatter(node_Xs,
                   node_Ys,
                   s=node_size,
                   c=node_color,
                   alpha=node_alpha,
                   edgecolor=node_edgecolor,
                   zorder=node_zorder,
                   transform=ccrs.Geodetic())

        if no_axis:
            ax = plt.gca()
            ax.set_axis_off()

        return plt
>>>>>>> ac70bbca
<|MERGE_RESOLUTION|>--- conflicted
+++ resolved
@@ -1,5 +1,3 @@
-<<<<<<< HEAD
-=======
 import folium as fol
 from folium.features import DivIcon
 from collections import namedtuple
@@ -9,7 +7,6 @@
 import matplotlib.collections as collections
 import numpy as np
 
->>>>>>> ac70bbca
 
 class InteractiveMap():
     r"""
@@ -121,11 +118,6 @@
 
         return arrows
 
-
-    def draw(self):
-<<<<<<< HEAD
-        pass
-=======
         # create map
         m = fol.Map(location=[self.lat.mean(), self.lon.mean()],
                     zoom_start=14)
@@ -258,5 +250,4 @@
             ax = plt.gca()
             ax.set_axis_off()
 
-        return plt
->>>>>>> ac70bbca
+        return plt