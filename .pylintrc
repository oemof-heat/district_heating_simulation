--- conflicted
+++ resolved
@@ -108,11 +108,7 @@
         arguments-differ,
         import-error,
         self-cls-assignment,
-<<<<<<< HEAD
-        duplicate-code
-=======
         duplicate-code,
->>>>>>> faf1deda
 
 # Enable the message, report, category or checker with the given id(s). You can
 # either give multiple identifier separated by comma (,) or put this option
