# -*- coding: utf-8

"""
This module is designed to hold importers and exporters to different file formats.

This file is part of project dhnx (). It's copyrighted
by the contributors recorded in the version control history of the file,
available from its original location:

SPDX-License-Identifier: MIT
"""

import logging
import os

from addict import Dict
import pandas as pd
import networkx as nx
import numpy as np

try:
    from shapely.geometry import Point
    from shapely.geometry import LineString

except ImportError:
    print("Need to install shapely to download from osm.")

try:
    import geopandas as gpd

except ImportError:
    print("Need to install geopandas to download from osm.")

try:
    import osmnx as ox

except ImportError:
    print("Need to install osmnx to download from osm.")

from dhnx.dhn_from_osm import connect_points_to_network


logger = logging.getLogger()


class NetworkImporter():
    r"""
    Generic Importer object for network.ThermalNetwork
    """
    def __init__(self, thermal_network, basedir):
        thermal_network.is_consistent()
        self.thermal_network = thermal_network
        self.basedir = basedir

    def load(self):
        pass


class NetworkExporter():
    r"""
    Generic Exporter object for network.ThermalNetwork
    """
    def __init__(self, thermal_network, basedir):
        thermal_network.is_consistent()
        self.thermal_network = thermal_network
        self.basedir = basedir

    def save(self):
        pass


class CSVNetworkImporter(NetworkImporter):
    r"""
    Imports thermal networks from directory with csv-files.
    """
    def load_component_table(self, list_name):

        if list_name not in self.thermal_network.available_components.list_name.values:
            raise KeyError(f"Component '{list_name}'is not "
                           f"part of the available components.")

        file_name = list_name + '.csv'
        component_table = pd.read_csv(os.path.join(self.basedir, file_name), index_col=0)

        return component_table

    def load_sequence(self, list_name, attr_name):

        if list_name not in self.thermal_network.available_components.list_name.values:
            raise KeyError(f"Component '{list_name}' is not "
                           f"part of the available components.")

        if attr_name not in self.thermal_network.component_attrs[list_name]:
            logger.info("Attribute '%s' is not "
                        "part of the component attributes.", attr_name)

        file_name = '-'.join([list_name, attr_name]) + '.csv'
        sequence = pd.read_csv(os.path.join(self.basedir, 'sequences', file_name), index_col=0)

        return sequence

    def load(self):
        for name in os.listdir(self.basedir):

            if name.endswith('.csv'):

                list_name = os.path.splitext(name)[0]

                self.thermal_network.components[list_name] = self.load_component_table(list_name)

            elif os.path.isdir(os.path.join(self.basedir, name)):

                assert name in ['sequences'], f"Unknown directory name. Directory '{name}' " \
                                              f"is not a defined subdirectory."

                for sequence_name in os.listdir(os.path.join(self.basedir, name)):

                    assert sequence_name.endswith('.csv'), f"Inappropriate filetype of '{name}'" \
                                                           f"for csv import."

                    list_name, attr_name = tuple(sequence_name.split('-'))

                    attr_name = os.path.splitext(attr_name)[0]

                    if list_name not in self.thermal_network.sequences:
                        self.thermal_network.sequences[list_name] = Dict()

                    self.thermal_network.sequences[list_name][attr_name] =\
                        self.load_sequence(list_name, attr_name)

            else:
                raise ImportError(f"Inappropriate filetype of '{name}' for csv import.")

        self.thermal_network.is_consistent()

        self.thermal_network.set_timeindex()

        return self.thermal_network


class CSVNetworkExporter(NetworkExporter):
    r"""
    Exports thermal networks to directory with csv-files.
    """
    def __init__(self, thermal_network, basedir):
        super().__init__(thermal_network, basedir)
        if not os.path.exists(self.basedir):
            os.mkdir(self.basedir)

    def save_component_table(self, component_table, name):
        component_table.to_csv(os.path.join(self.basedir, name))

    def save_sequence(self, list_name, attr_name, sequence):

        sequence_dir = os.path.join(self.basedir, 'sequences')

        if not os.path.exists(sequence_dir):

            os.mkdir(sequence_dir)

        file_name = '-'.join([list_name, attr_name]) + '.csv'

        sequence.to_csv(os.path.join(self.basedir, 'sequences', file_name))

    def save(self):
        for list_name, component_table in self.thermal_network.components.items():
            if not component_table.empty:
                filename = list_name + '.csv'
                self.save_component_table(component_table, filename)

        for list_name, subdict in self.thermal_network.sequences.items():

            for attr_name, sequence in subdict.items():

                self.save_sequence(list_name, attr_name, sequence)


class OSMNetworkImporter(NetworkImporter):
    r"""
    Imports thermal networks from OSM data.

    Not yet implemented.
    """
    def __init__(self, thermal_network, place, distance):
        super().__init__(thermal_network, None)

        self.place = place

        self.distance = distance

    def download_street_network(self):

        print('Downloading street network...')

        graph = ox.graph_from_point(
            center_point=self.place, distance=self.distance
        )

        graph = ox.project_graph(graph)

        return graph

    def download_footprints(self):

        print('Downloading footprints...')

        footprints = ox.footprints.footprints_from_point(
            point=self.place, distance=self.distance
        )

        footprints = footprints.drop(labels='nodes', axis=1)

        footprints = ox.project_gdf(footprints)

        return footprints

    @staticmethod
    def remove_duplicate_edges(graph):

        graph = nx.DiGraph(graph)
        return graph

    @staticmethod
    def remove_self_loops(graph):

        self_loop_edges = list(nx.selfloop_edges(graph))

        graph.remove_edges_from(self_loop_edges)

        return graph

    @staticmethod
    def graph_to_gdfs(G, nodes=True, edges=True, node_geometry=True, fill_edge_geometry=True):
        """
        Convert a graph into node and/or edge GeoDataFrames. Adapted from osmnx for DiGraph.

        Parameters
        ----------
        G : networkx digraph
        nodes : bool
            if True, convert graph nodes to a GeoDataFrame and return it
        edges : bool
            if True, convert graph edges to a GeoDataFrame and return it
        node_geometry : bool
            if True, create a geometry column from node x and y data
        fill_edge_geometry : bool
            if True, fill in missing edge geometry fields using origin and
            destination nodes

        Returns
        -------
        GeoDataFrame or tuple
            gdf_nodes or gdf_edges or both as a tuple
        """
        if not (nodes or edges):
            raise ValueError('You must request nodes or edges, or both.')

        to_return = []

        if nodes:

            nodes, data = zip(*G.nodes(data=True))
            gdf_nodes = gpd.GeoDataFrame(list(data), index=nodes)
            if node_geometry:
                gdf_nodes['geometry'] = gdf_nodes.apply(lambda row: Point(row['x'], row['y']),
                                                        axis=1)
                gdf_nodes.set_geometry('geometry', inplace=True)
            gdf_nodes.crs = G.graph['crs']
            gdf_nodes.gdf_name = '{}_nodes'.format(G.graph['name'])

            to_return.append(gdf_nodes)

        if edges:

            # create a list to hold our edges, then loop through each edge in the
            # graph
            edges = []
            for u, v, data in G.edges(data=True):

                # for each edge, add key and all attributes in data dict to the
                # edge_details
                edge_details = {'u': u, 'v': v}
                for attr_key in data:
                    edge_details[attr_key] = data[attr_key]

                # if edge doesn't already have a geometry attribute, create one now
                # if fill_edge_geometry==True
                if 'geometry' not in data:
                    if fill_edge_geometry:
                        point_u = Point((G.nodes[u]['x'], G.nodes[u]['y']))
                        point_v = Point((G.nodes[v]['x'], G.nodes[v]['y']))
                        edge_details['geometry'] = LineString([point_u, point_v])
                    else:
                        edge_details['geometry'] = np.nan

                edges.append(edge_details)

            # create a GeoDataFrame from the list of edges and set the CRS
            gdf_edges = gpd.GeoDataFrame(edges)
            gdf_edges.crs = G.graph['crs']
            gdf_edges.gdf_name = '{}_edges'.format(G.graph['name'])

            to_return.append(gdf_edges)

        if len(to_return) > 1:
            return tuple(to_return)

        return to_return[0]

    @staticmethod
    def get_building_midpoints(footprints):

        building_midpoints = gpd.GeoDataFrame(
            footprints.geometry.centroid,
            columns=['geometry'],
            crs=footprints.geometry.centroid.crs
        )

        return building_midpoints

    def graph_to_component_dfs(self, graph, building_midpoints):

        # get nodes and edges from graph
        nodes, edges = self.graph_to_gdfs(graph)

        nodes = nodes.loc[:, ['geometry']]

        edges = edges.loc[:, ['u', 'v', 'geometry']]

        nodes = nodes.to_crs("epsg:4326")

        edges = edges.to_crs("epsg:4326")

        building_midpoints = building_midpoints.to_crs("epsg:4326")

        endpoints, forks, pipes = connect_points_to_network(
            building_midpoints, nodes, edges)

        pipes = pipes.rename(columns={'u': 'from_node', 'v': 'to_node'})

        forks['node_type'] = 'Fork'

        consumers = endpoints

        consumers['node_type'] = 'Consumer'

        # Update names of nodes in pipe's from_node/to_node
        rename_nodes = {i: 'forks-' + str(i) for i in forks.index}

        rename_nodes.update({i: 'consumers-' + str(i) for i in consumers.index})

        pipes['from_node'].replace(rename_nodes, inplace=True)

        pipes['to_node'].replace(rename_nodes, inplace=True)

        pipes['length_m'] = pipes['geometry'].length

        for node in [consumers, forks]:
            node['lat'] = node.geometry.y
            node['lon'] = node.geometry.x

        component_dfs = {
            'consumers': consumers,
            'forks': forks,
            'pipes': pipes
        }

        for df in component_dfs.values():
            df.index.name = 'id'

        return component_dfs

    def add_component_data_to_network(self, components):

        for k, v in components.items():
            self.thermal_network.components[k] = v

        self.thermal_network.is_consistent()

    def process(self, graph, footprints):

        print('Processing...')

        graph = self.remove_self_loops(graph)

        graph = self.remove_duplicate_edges(graph)

        graph = nx.relabel.convert_node_labels_to_integers(graph)

        building_midpoints = self.get_building_midpoints(footprints)

        component_dfs = self.graph_to_component_dfs(graph, building_midpoints)

        return component_dfs

    def load(self):

        graph = self.download_street_network()

        footprints = self.download_footprints()

        footprints = ox.project_gdf(footprints)

        component_dfs = self.process(graph, footprints)

        self.add_component_data_to_network(component_dfs)

        return self.thermal_network


class GDFNetworkExporter(NetworkExporter):
    r"""
    Exports thermal networks to geopandas.GeoDataFrame.

    Not yet implemented.
    """


def load_component_attrs(dir_name, available_components):

    component_attrs = {}

    for file_name in os.listdir(dir_name):

        list_name = os.path.splitext(file_name)[0]

        assert list_name in available_components.list_name.values, f"Unknown component {list_name}"\
                                                                   " not in available components."

        df = pd.read_csv(os.path.join(dir_name, file_name), index_col=0)

        component_attrs[list_name] = df.T.to_dict()

    return Dict(component_attrs)


<<<<<<< HEAD
def load_invest_options(path):
    """
    This function loads the tables for the investment options.

    The structure must like this:

    .. _folder_structure_invest:

    .. code-block::

        tree
        ├── network
        |   └── pipes.csv           # (required)
        |
        ├── consumers
        |   ├── bus.csv             # (required)
        |   ├── demand.csv          # (required)
        |   ├── source.csv          # (optional)
        |   ├── storages.csv        # (optional)
        |   └── transformer.csv     # (optional)
        |
        └── producers
            ├── bus.csv             # (required)
            ├── demand.csv          # (optional)
            ├── source.csv          # (required)
            ├── storages.csv        # (optional)
            └── transformer.csv     # (optional)

    Parameters
    ----------
    path : str
        Directory path to the folder with investment data.

    Returns
    -------
    dict : A dictionary with the dataframes of the given csv files.

    """

    dict = {}

    for name in os.listdir(path):

        dict_sub = {}

        for sub in os.listdir(os.path.join(path, name)):
            key = sub.split('.csv')[0]
            val = pd.read_csv(os.path.join(path, name, sub))
            dict_sub.update([(key, val)])

        dict.update([(name, dict_sub)])

    return dict
=======
def save_results(results, results_dir):

    if not os.path.exists(results_dir):
        os.mkdir(results_dir)

    for k, v in results.items():
        if v is not None:
            v.to_csv(os.path.join(results_dir, k + '.csv'), header=True)
>>>>>>> faf1deda
<|MERGE_RESOLUTION|>--- conflicted
+++ resolved
@@ -434,7 +434,6 @@
     return Dict(component_attrs)
 
 
-<<<<<<< HEAD
 def load_invest_options(path):
     """
     This function loads the tables for the investment options.
@@ -488,7 +487,8 @@
         dict.update([(name, dict_sub)])
 
     return dict
-=======
+
+
 def save_results(results, results_dir):
 
     if not os.path.exists(results_dir):
@@ -496,5 +496,4 @@
 
     for k, v in results.items():
         if v is not None:
-            v.to_csv(os.path.join(results_dir, k + '.csv'), header=True)
->>>>>>> faf1deda
+            v.to_csv(os.path.join(results_dir, k + '.csv'), header=True)