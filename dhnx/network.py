--- conflicted
+++ resolved
@@ -92,11 +92,7 @@
                 summary += ' * ' + str(count) + ' ' + component + '\n'
 
         if summary == '':
-<<<<<<< HEAD
-            return f'{"empty dhnx.network.ThermalNetwork object containing no components"}'
-=======
             return "Empty dhnx.network.ThermalNetwork object containing no components."
->>>>>>> 166a8e50
 
         return f"dhnx.network.ThermalNetwork object with these components\n{summary}"
 
