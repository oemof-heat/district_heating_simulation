--- conflicted
+++ resolved
@@ -17,14 +17,10 @@
 import pandas as pd
 
 from .graph import thermal_network_to_nx_graph
-<<<<<<< HEAD
 from .optimization import optimize_operation, setup_optimise_investment, \
     solve_optimisation_investment
-=======
 from .helpers import Dict
 from .input_output import CSVNetworkImporter, CSVNetworkExporter, load_component_attrs
-from .optimization import optimize_operation, optimize_investment
->>>>>>> faf1deda
 from .simulation import simulate
 
 dir_name = os.path.dirname(__file__)
