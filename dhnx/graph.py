# -*- coding: utf-8

"""
This module is designed to hold functions to convert ThermalNetworks into
networkx a graph.

This file is part of project dhnx (). It's copyrighted
by the contributors recorded in the version control history of the file,
available from its original location:

SPDX-License-Identifier: MIT
"""

import pandas as pd
import networkx as nx


def thermal_network_to_nx_graph(thermal_network):
    r"""

    Parameters
    ----------
    thermal_network : dhnx.network.ThermalNetwork

    Returns
    -------
    nx_graph : nx:MultiDigraph
        networkx graph of thermal_network
    """
    nx_graph = nx.DiGraph()  # TODO: Check if this line can be removed.

<<<<<<< HEAD
    edge_attr = list(thermal_network.components.edges.columns)
=======
    edges = thermal_network.components['pipes'].copy()

    edge_attr = list(edges.columns)
>>>>>>> 166a8e50

    edge_attr.remove('from_node')

    edge_attr.remove('to_node')

    nx_graph = nx.from_pandas_edgelist(
<<<<<<< HEAD
        thermal_network.components.edges,
=======
        edges,
>>>>>>> 166a8e50
        'from_node',
        'to_node',
        edge_attr=edge_attr,
        create_using=nx_graph
    )

    nodes = {
        list_name: thermal_network.components[list_name].copy() for list_name in [
            'consumers',  # TODO: Do not hard code these here
            'producers',
            'forks'
        ]
    }

    for k, v in nodes.items():
        v.index = [k + '-' + str(id) for id in v.index]

    nodes = pd.concat(nodes.values())

    node_attrs = {node_id: dict(data) for node_id, data in nodes.iterrows()}

    nx.set_node_attributes(nx_graph, node_attrs)

    return nx_graph


def nx_graph_to_thermal_network(nx_graph):
    r"""
    Creates ThermalNetwork from nx.MultiDigraph

    Parameters
    ----------
    nx_graph : nx.MultiDigraph

    Returns
    -------
    thermal_network : ThermalNetwork
    """
    raise NotImplementedError('This feature is not implemented yet.')


def write_edge_data_to_graph(series, graph_in, var_name=None):
    r"""
    Writes data describing the edges to the graph. Data has to
    be a pd.Series labeled with the (from, to). If the series has
    a name, the data will be stored in the graph under that name.
    If not, `var_name` has to be provided.

    Parameters
    ----------
    series
    graph_in
    var_name

    Returns
    -------

    """
    graph = graph_in.copy()

    assert isinstance(series, pd.Series), \
        "Have to pass a pandas Series."

    if var_name:
        pass
    elif series.name:
        var_name = series.name
    else:
        raise ValueError(r"Have to either pass Series with name or provide var_name.")

    for index, value in series.iteritems():

        graph.edges[index][var_name] = value

    return graph<|MERGE_RESOLUTION|>--- conflicted
+++ resolved
@@ -29,24 +29,16 @@
     """
     nx_graph = nx.DiGraph()  # TODO: Check if this line can be removed.
 
-<<<<<<< HEAD
-    edge_attr = list(thermal_network.components.edges.columns)
-=======
     edges = thermal_network.components['pipes'].copy()
 
     edge_attr = list(edges.columns)
->>>>>>> 166a8e50
 
     edge_attr.remove('from_node')
 
     edge_attr.remove('to_node')
 
     nx_graph = nx.from_pandas_edgelist(
-<<<<<<< HEAD
-        thermal_network.components.edges,
-=======
         edges,
->>>>>>> 166a8e50
         'from_node',
         'to_node',
         edge_attr=edge_attr,
